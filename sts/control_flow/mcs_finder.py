--- conflicted
+++ resolved
@@ -280,19 +280,6 @@
     if self.transform_dag:
       new_dag = self.transform_dag(new_dag)
 
-<<<<<<< HEAD
-    # TODO(aw): MCSFinder needs to configure Simulation to always let DataplaneEvents pass through
-    replayer = Replayer(self.simulation_cfg, new_dag,
-                        wait_on_deterministic_values=self.wait_on_deterministic_values,
-                        **self.kwargs)
-    self.simulation = replayer.simulate()
-    self._track_new_internal_events(self.simulation, replayer)
-    # Wait a bit in case the bug takes awhile to happen
-    self.log("Sleeping %d seconds after run"  % self.end_wait_seconds)
-    time.sleep(self.end_wait_seconds)
-    violations = self.invariant_check(self.simulation)
-    self.simulation.clean_up()
-=======
     def run_forward():
       # TODO(aw): MCSFinder needs to configure Simulation to always let DataplaneEvents pass through
       replayer = Replayer(self.simulation_cfg, new_dag,
@@ -309,7 +296,6 @@
 
     (violations, client_runtime_stats) = self.forker.fork(run_forward)
     self._runtime_stats.merge_client_dict(client_runtime_stats)
->>>>>>> 787d63cf
     return violations
 
   def _optimize_event_dag(self):

--- conflicted
+++ resolved
@@ -368,7 +368,6 @@
       # Immediately process all other messages
       super(FuzzSoftwareSwitch, self).on_message_received(connection, msg)
 
-<<<<<<< HEAD
   def has_pending_commands(self):
     return not self.current_cmd_queue.empty()
 
@@ -398,7 +397,7 @@
     original buffered command """
     assert(self.delay_flow_mods)
     return self.openflow_buffer.schedule(buffered_cmd_receipt)
-=======
+
   def show_flow_table(self):
     dl_types = { 0x0800: "IP",
                  0x0806: "ARP",
@@ -445,7 +444,6 @@
                 ("actions", actions),
                 )
     t.show(self.table.entries)
->>>>>>> f3da5414
 
 class Link (object):
   """
@@ -1078,11 +1076,6 @@
     self.commands["restart"] = "service floodlight start; initctl stop bscmon"
     self.commands["check"] = "service floodlight status"
 
-<<<<<<< HEAD
-class BigSwitchController(VMController):
-  def get_status_command(self):
-    return 'service floodlight status'
-=======
   def start(self):
     super(BigSwitchController, self).start()
     self.execute_remote_command(self.commands["restart"])
@@ -1095,7 +1088,6 @@
     self.log.info("Killing controller %s: %s" % (self.label, kill_cmd))
     self.execute_remote_command(kill_cmd)
     self.state = ControllerState.DEAD
->>>>>>> f3da5414
 
   def restart(self):
     if self.state != ControllerState.DEAD:

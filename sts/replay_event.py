--- conflicted
+++ resolved
@@ -37,11 +37,7 @@
 from sts.util.convenience import base64_decode_openflow
 from sts.util.console import msg
 from sts.entities import Link
-<<<<<<< HEAD
-from sts.openflow_buffer import PendingReceive, PendingSend
-=======
-from sts.god_scheduler import PendingReceive, PendingSend, GodScheduler
->>>>>>> e925698c
+from sts.openflow_buffer import PendingReceive, PendingSend, OpenFlowBufferr
 from sts.dataplane_traces.trace import DataplaneEvent
 from sts.fingerprints.messages import *
 from config.invariant_checks import name_to_invariant_check
@@ -1012,18 +1008,12 @@
   openflow message.
   '''
   def proceed(self, simulation):
-<<<<<<< HEAD
-    message_waiting = simulation.openflow_buffer.message_receipt_waiting(self.pending_receive)
+    pending_receive = self.pending_receive
+    if self.ignore_whitelisted_packets and OpenFlowBuffer.in_whitelist(pending_receive.fingerprint):
+      return True
+    message_waiting = simulation.openflow_buffer.message_receipt_waiting(pending_receive)
     if message_waiting:
-      simulation.openflow_buffer.schedule(self.pending_receive)
-=======
-    pending_receive = self.pending_receive
-    if self.ignore_whitelisted_packets and GodScheduler.in_whitelist(pending_receive.fingerprint):
-      return True
-    message_waiting = simulation.god_scheduler.message_receipt_waiting(pending_receive)
-    if message_waiting:
-      simulation.god_scheduler.schedule(pending_receive)
->>>>>>> e925698c
+      simulation.openflow_buffer.schedule(pending_receive)
       return True
     return False
 
@@ -1059,18 +1049,12 @@
   openflow message.
   '''
   def proceed(self, simulation):
-<<<<<<< HEAD
-    message_waiting = simulation.openflow_buffer.message_send_waiting(self.pending_send)
+    pending_send = self.pending_send
+    if self.ignore_whitelisted_packets and OpenFlowBuffer.in_whitelist(pending_send.fingerprint):
+      return True
+    message_waiting = simulation.openflow_buffer.message_send_waiting(pending_send)
     if message_waiting:
-      simulation.openflow_buffer.schedule(self.pending_send)
-=======
-    pending_send = self.pending_send
-    if self.ignore_whitelisted_packets and GodScheduler.in_whitelist(pending_send.fingerprint):
-      return True
-    message_waiting = simulation.god_scheduler.message_send_waiting(pending_send)
-    if message_waiting:
-      simulation.god_scheduler.schedule(pending_send)
->>>>>>> e925698c
+      simulation.openflow_buffer.schedule(pending_send)
       return True
     return False
 
@@ -1095,7 +1079,6 @@
     return ControlMessageSend(dpid, controller_id, fingerprint, round=round,
                               b64_packet=b64_packet, label=label, time=time,
                               timeout_disallowed=timeout_disallowed)
-
 
 # TODO(cs): move me?
 class PendingStateChange(namedtuple('PendingStateChange',
